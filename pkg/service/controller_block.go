/*
 * Copyright (c) 2021, Oracle and/or its affiliates.
 * Licensed under the Universal Permissive License v 1.0 as shown at https://oss.oracle.com/licenses/upl/
 */

package service

import (
	"context"
	"fmt"
	"github.com/container-storage-interface/spec/lib/go/csi"
	"github.com/oracle/zfssa-csi-driver/pkg/utils"
	"github.com/oracle/zfssa-csi-driver/pkg/zfssarest"
	context2 "golang.org/x/net/context"
	"google.golang.org/grpc/codes"
	"google.golang.org/grpc/status"
	"net/http"
	"sync/atomic"
)

// ZFSSA block volume
type zLUN struct {
	bolt           *utils.Bolt
	refcount       int32
	state          volumeState
	href           string
	id             *utils.VolumeId
	capacity       int64
	accessModes    []csi.VolumeCapability_AccessMode
	source         *csi.VolumeContentSource
	initiatorgroup []string
	targetgroup    string ``
}

var (
	// access modes supported by block volumes.
	blockVolumeCaps = []csi.VolumeCapability_AccessMode{
		{Mode: csi.VolumeCapability_AccessMode_SINGLE_NODE_WRITER},
	}
)

// Creates a new LUN structure. If no information is provided (luninfo is nil), this
// method cannot fail. If information is provided, it will fail if it cannot create
// a volume ID.
func newLUN(vid *utils.VolumeId) *zLUN {
	lun := new(zLUN)
	lun.id = vid
	lun.bolt = utils.NewBolt()
	lun.state = stateCreating
	return lun
}

func (lun *zLUN) create(ctx context.Context, token *zfssarest.Token,
	req *csi.CreateVolumeRequest) (*csi.CreateVolumeResponse, error) {

	utils.GetLogCTRL(ctx, 5).Println("lun.create")

	capacityRange := req.GetCapacityRange()
	capabilities := req.GetVolumeCapabilities()

	_, luninfo, httpStatus, err := zfssarest.CreateLUN(ctx, token,
		req.GetName(), getVolumeSize(capacityRange), &req.Parameters)
	if err != nil {
		if httpStatus != http.StatusConflict {
			lun.state = stateDeleted
			return nil, err
		}

		utils.GetLogCTRL(ctx, 5).Println("LUN already exits")
		// The creation failed because the appliance already has a LUN
		// with the same name. We get the information from the appliance,
		// update the LUN context and check its compatibility with the request.
		if lun.state == stateCreated {
			luninfo, _, err := zfssarest.GetLun(ctx, token,
				req.Parameters["pool"], req.Parameters["project"], req.GetName())
			if err != nil {
				return nil, err
			}
			lun.setInfo(luninfo)
		}

		// The LUN has already been created. The compatibility of the
		// capacity range and accessModes is checked.
		if !compareCapacityRange(capacityRange, lun.capacity) {
			return nil,
				status.Errorf(codes.AlreadyExists,
					"Volume (%s) is already on target (%s),"+
						" capacity range incompatible (%v), requested (%v/%v)",
					lun.id.Name, lun.id.Zfssa, lun.capacity,
					capacityRange.RequiredBytes, capacityRange.LimitBytes)
		}
		if !compareCapabilities(capabilities, lun.accessModes, true) {
			return nil,
				status.Errorf(codes.AlreadyExists,
					"Volume (%s) is already on target (%s), accessModes are incompatible",
					lun.id.Name, lun.id.Zfssa)
		}
	} else {
		lun.setInfo(luninfo)
	}

	utils.GetLogCTRL(ctx, 5).Printf(
		"LUN created: name=%s, target=%s, assigned_number=%d",
		luninfo.CanonicalName, luninfo.TargetGroup, luninfo.AssignedNumber[0])

	return &csi.CreateVolumeResponse{
		Volume: &csi.Volume{
			VolumeId:      lun.id.String(),
			CapacityBytes: lun.capacity,
			VolumeContext: req.GetParameters()}}, nil
}

func (lun *zLUN) cloneSnapshot(ctx context.Context, token *zfssarest.Token,
	req *csi.CreateVolumeRequest, zsnap *zSnapshot) (*csi.CreateVolumeResponse, error) {

	utils.GetLogCTRL(ctx, 5).Println("lun.cloneSnapshot")

	parameters := make(map[string]interface{})
	parameters["project"] = req.Parameters["project"]
	parameters["share"] = req.GetName()
	parameters["initiatorgroup"] = []string{zfssarest.MaskAll}

	luninfo, _, err := zfssarest.CloneLunSnapshot(ctx, token, zsnap.getHref(), parameters)
	if err != nil {
		return nil, err
	}

	lun.setInfo(luninfo)

	return &csi.CreateVolumeResponse{
		Volume: &csi.Volume{
			VolumeId:      lun.id.String(),
			CapacityBytes: lun.capacity,
			VolumeContext: req.GetParameters(),
			ContentSource: req.GetVolumeContentSource(),
		}}, nil
}

func (lun *zLUN) delete(ctx context.Context, token *zfssarest.Token) (*csi.DeleteVolumeResponse, error) {

	utils.GetLogCTRL(ctx, 5).Println("lun.delete")

	if lun.state == stateCreated {
		_, httpStatus, err := zfssarest.DeleteLun(ctx, token, lun.id.Pool, lun.id.Project, lun.id.Name)
		if err != nil && httpStatus != http.StatusNotFound {
			return nil, err
		}

		lun.state = stateDeleted
	}

	return &csi.DeleteVolumeResponse{}, nil
}

<<<<<<< HEAD
func (lun *zLUN) clone(ctx context.Context, token *zfssarest.Token,
	req *csi.CreateVolumeRequest) (*csi.CreateVolumeResponse, error) {

	utils.GetLogCTRL(ctx, 5).Println("lun.clone")
	return nil, status.Error(codes.Unimplemented, "LUN clone not implemented yet")
=======
func (lun *zLUN) cloneVolume(ctx context.Context, token *zfssarest.Token,
	req *csi.CreateVolumeRequest) (*csi.CreateVolumeResponse, error) {

	// Create a snapshot to base the clone on

	// Clone the snapshot to the volume
	
	utils.GetLogCTRL(ctx, 5).Println("lun.cloneVolume")
	return nil, status.Error(codes.Unimplemented, "LUN cloneVolume not implemented yet")
>>>>>>> 1f397a68
}

func (lun *zLUN) controllerPublishVolume(ctx context.Context, token *zfssarest.Token,
	req *csi.ControllerPublishVolumeRequest, nodeName string) (*csi.ControllerPublishVolumeResponse, error) {

	utils.GetLogCTRL(ctx, 5).Println("lun.controllerPublishVolume")

	pool := lun.id.Pool
	project := lun.id.Project
	name := lun.id.Name

	list, err := zfssarest.GetInitiatorGroupList(ctx, token, pool, project, name)
	if err != nil {
		// Log something
		return nil, err
	}

	// When the driver creates a LUN or clones a Lun from a snapshot of another Lun,
	// it masks the initiator group of the Lun using zfssarest.MaskAll value.
	// When the driver unpublishes the Lun, it also masks the initiator group.
	// This block is to test if the Lun to publish was created or unpublished
	// by the driver. Publishing a Lun with unmasked initiator group fails
	// to avoid mistakenly publishing a Lun that may be in use by other entity.
	utils.GetLogCTRL(ctx, 5).Printf("Volume to publish: %s:%s", lun.id, list[0])
	if len(list) != 1 || list[0] != zfssarest.MaskAll {
		var msg string
		if len(list) > 0 {
			msg = fmt.Sprintf("Volume (%s:%s) may already be published", lun.id, list[0])
		} else {
			msg = fmt.Sprintf("Volume (%s) did not return an initiator group list", lun.id)
		}
		return nil, status.Error(codes.FailedPrecondition, msg)
	}

	// Reset the masked initiator group with one named by the current node name.
	// There must be initiator groups on ZFSSA defined by the node names.
	_, err = zfssarest.SetInitiatorGroupList(ctx, token, pool, project, name, nodeName)
	if err != nil {
		// Log something
		return nil, err
	}

	return &csi.ControllerPublishVolumeResponse{}, nil
}

func (lun *zLUN) controllerUnpublishVolume(ctx context.Context, token *zfssarest.Token,
	req *csi.ControllerUnpublishVolumeRequest) (*csi.ControllerUnpublishVolumeResponse, error) {

	utils.GetLogCTRL(ctx, 5).Println("lun.controllerUnpublishVolume")

	pool := lun.id.Pool
	project := lun.id.Project
	name := lun.id.Name

	code, err := zfssarest.SetInitiatorGroupList(ctx, token, pool, project, name, zfssarest.MaskAll)
	if err != nil {
		utils.GetLogCTRL(ctx, 5).Println("Could not unpublish volume {}, code {}", lun, code)
		if code != 404 {
			return nil, err
		}
		utils.GetLogCTRL(ctx, 5).Println("Unpublish failed because LUN was deleted, return success")
	}

	return &csi.ControllerUnpublishVolumeResponse{}, nil
}

func (lun *zLUN) validateVolumeCapabilities(ctx context.Context, token *zfssarest.Token,
	req *csi.ValidateVolumeCapabilitiesRequest) (*csi.ValidateVolumeCapabilitiesResponse, error) {

	utils.GetLogCTRL(ctx, 5).Println("lun.validateVolumeCapabilities")

	if areBlockVolumeCapsValid(req.VolumeCapabilities) {
		return &csi.ValidateVolumeCapabilitiesResponse{
			Confirmed: &csi.ValidateVolumeCapabilitiesResponse_Confirmed{
				VolumeCapabilities: req.VolumeCapabilities,
			},
			Message: "",
		}, nil
	} else {
		return &csi.ValidateVolumeCapabilitiesResponse{
			Message: "One or more volume accessModes failed",
		}, nil
	}
}

func (lun *zLUN) controllerExpandVolume(ctx context.Context, token *zfssarest.Token,
	req *csi.ControllerExpandVolumeRequest) (*csi.ControllerExpandVolumeResponse, error) {
	return nil, status.Error(codes.OutOfRange, "Not allowed for block devices")
}

func (lun *zLUN) nodeStageVolume(ctx context.Context, token *zfssarest.Token,
	req *csi.NodeStageVolumeRequest) (*csi.NodeStageVolumeResponse, error) {
	return nil, nil
}

func (lun *zLUN) nodeUnstageVolume(ctx context.Context, token *zfssarest.Token,
	req *csi.NodeUnstageVolumeRequest) (*csi.NodeUnstageVolumeResponse, error) {
	return nil, nil
}

func (lun *zLUN) nodePublishVolume(ctx context.Context, token *zfssarest.Token,
	req *csi.NodePublishVolumeRequest) (*csi.NodePublishVolumeResponse, error) {
	return nil, nil
}

func (lun *zLUN) nodeUnpublishVolume(ctx context.Context, token *zfssarest.Token,
	req *csi.NodeUnpublishVolumeRequest) (*csi.NodeUnpublishVolumeResponse, error) {
	return nil, nil
}

func (lun *zLUN) nodeGetVolumeStats(ctx context.Context, token *zfssarest.Token,
	req *csi.NodeGetVolumeStatsRequest) (*csi.NodeGetVolumeStatsResponse, error) {
	return nil, nil
}

func (lun *zLUN) getDetails(ctx context2.Context, token *zfssarest.Token) (int, error) {
	lunInfo, httpStatus, err := zfssarest.GetLun(ctx, token, lun.id.Pool, lun.id.Project, lun.id.Name)
	if err != nil {
		return httpStatus, err
	}
	lun.setInfo(lunInfo)
	return httpStatus, nil
}

func (lun *zLUN) getSnapshotsList(ctx context.Context, token *zfssarest.Token) (
	[]*csi.ListSnapshotsResponse_Entry, error) {

	snapList, err := zfssarest.GetSnapshots(ctx, token, lun.href)
	if err != nil {
		return nil, err
	}

	return zfssaSnapshotList2csiSnapshotList(ctx, token.Name, snapList), nil
}

func (lun *zLUN) getState() volumeState        { return lun.state }
func (lun *zLUN) getName() string              { return lun.id.Name }
func (lun *zLUN) getHref() string              { return lun.href }
func (lun *zLUN) getVolumeID() *utils.VolumeId { return lun.id }
func (lun *zLUN) getCapacity() int64           { return lun.capacity }
func (lun *zLUN) isBlock() bool                { return true }

func (lun *zLUN) getSnapshots(ctx context.Context, token *zfssarest.Token) ([]zfssarest.Snapshot, error) {
	return zfssarest.GetSnapshots(ctx, token, lun.href)
}

func (lun *zLUN) setInfo(volInfo interface{}) {
	switch luninfo := volInfo.(type) {
	case *zfssarest.Lun:
		lun.capacity = int64(luninfo.VolumeSize)
		lun.href = luninfo.Href
		lun.initiatorgroup = luninfo.InitiatorGroup
		lun.targetgroup = luninfo.TargetGroup
		lun.state = stateCreated
	default:
		panic("lun.setInfo called with wrong type")
	}
}

// Waits until the file system is available and, when it is, returns with its current state.
func (lun *zLUN) hold(ctx context.Context) volumeState {
	utils.GetLogCTRL(ctx, 5).Printf("holding lun (%s)", lun.id.Name)
	atomic.AddInt32(&lun.refcount, 1)
	return lun.state
}

// Releases the file system and returns its current reference count.
func (lun *zLUN) release(ctx context.Context) (int32, volumeState) {
	utils.GetLogCTRL(ctx, 5).Printf("releasing lun (%s)", lun.id.Name)
	return atomic.AddInt32(&lun.refcount, -1), lun.state
}

func (lun *zLUN) lock(ctx context.Context) volumeState {
	utils.GetLogCTRL(ctx, 5).Printf("locking %s", lun.id.String())
	lun.bolt.Lock(ctx)
	utils.GetLogCTRL(ctx, 5).Printf("%s is locked", lun.id.String())
	return lun.state
}

func (lun *zLUN) unlock(ctx context.Context) (int32, volumeState) {
	lun.bolt.Unlock(ctx)
	utils.GetLogCTRL(ctx, 5).Printf("%s is unlocked", lun.id.String())
	return lun.refcount, lun.state
}

// Validates the block specific parameters of the create request.
func validateCreateBlockVolumeReq(ctx context.Context, token *zfssarest.Token, req *csi.CreateVolumeRequest) error {

	reqCaps := req.GetVolumeCapabilities()
	if !areBlockVolumeCapsValid(reqCaps) {
		return status.Error(codes.InvalidArgument, "invalid volume accessModes")
	}

	parameters := req.GetParameters()
	tg, ok := parameters["targetGroup"]
	if !ok || len(tg) < 1 {
		return status.Error(codes.InvalidArgument, "a valid ZFSSA target group is required ")
	}

	_, err := zfssarest.GetTargetGroup(ctx, token, "iscsi", tg)
	if err != nil {
		return err
	}

	return nil
}

// Checks whether the capability list is all supported.
func areBlockVolumeCapsValid(volCaps []*csi.VolumeCapability) bool {

	hasSupport := func(cap *csi.VolumeCapability) bool {
		for _, c := range blockVolumeCaps {
			if c.GetMode() == cap.AccessMode.GetMode() {
				return true
			}
		}
		return false
	}

	foundAll := true
	for _, c := range volCaps {
		if !hasSupport(c) {
			foundAll = false
			break
		}
	}

	return foundAll
}<|MERGE_RESOLUTION|>--- conflicted
+++ resolved
@@ -152,13 +152,6 @@
 	return &csi.DeleteVolumeResponse{}, nil
 }
 
-<<<<<<< HEAD
-func (lun *zLUN) clone(ctx context.Context, token *zfssarest.Token,
-	req *csi.CreateVolumeRequest) (*csi.CreateVolumeResponse, error) {
-
-	utils.GetLogCTRL(ctx, 5).Println("lun.clone")
-	return nil, status.Error(codes.Unimplemented, "LUN clone not implemented yet")
-=======
 func (lun *zLUN) cloneVolume(ctx context.Context, token *zfssarest.Token,
 	req *csi.CreateVolumeRequest) (*csi.CreateVolumeResponse, error) {
 
@@ -168,7 +161,6 @@
 	
 	utils.GetLogCTRL(ctx, 5).Println("lun.cloneVolume")
 	return nil, status.Error(codes.Unimplemented, "LUN cloneVolume not implemented yet")
->>>>>>> 1f397a68
 }
 
 func (lun *zLUN) controllerPublishVolume(ctx context.Context, token *zfssarest.Token,
